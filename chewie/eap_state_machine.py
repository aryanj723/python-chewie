--- conflicted
+++ resolved
@@ -219,13 +219,8 @@
         # and self.m is the one currently in use.
         # if we want to deal with each method locally.
         self.m = MPassthrough()  # pylint: disable=invalid-name
-
-<<<<<<< HEAD
-        self.logger = get_logger("SM - %s" % self.src_mac)
-=======
         logname = ".SM - %s" % self.src_mac
-        self.logger = utils.get_logger(log_prefix + logname)
->>>>>>> 9c9978c9
+        self.logger = get_logger(log_prefix + logname)
 
     def getId(self):  # pylint: disable=invalid-name
         """Determines the identifier value chosen by the AAA server for the current EAP request.
