--- conflicted
+++ resolved
@@ -319,11 +319,7 @@
         self.assertFalse(expiry_job.cancelled())
 
         message = EapolLogoffMessage(self.src_mac)
-<<<<<<< HEAD
-        self.sm.event(EventMessageReceived(message, None))
-=======
         self.sm.event(EventRadiusMessageReceived(message, self.PORT_ID_MAC))
->>>>>>> 63bfad02
 
         self.assertTrue(expiry_job.cancelled())
 
@@ -339,11 +335,7 @@
         self.test_md5_challenge_request()
 
         message = EapolLogoffMessage(self.src_mac)
-<<<<<<< HEAD
-        self.sm.event(EventMessageReceived(message, None))
-=======
         self.sm.event(EventRadiusMessageReceived(message, self.PORT_ID_MAC))
->>>>>>> 63bfad02
 
         # should be in same state as when test_md5_challenge_request returned.
 
